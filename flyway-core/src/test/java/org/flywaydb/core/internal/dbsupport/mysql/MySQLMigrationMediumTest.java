/**
 * Copyright 2010-2015 Axel Fontaine
 *
 * Licensed under the Apache License, Version 2.0 (the "License");
 * you may not use this file except in compliance with the License.
 * You may obtain a copy of the License at
 *
 *         http://www.apache.org/licenses/LICENSE-2.0
 *
 * Unless required by applicable law or agreed to in writing, software
 * distributed under the License is distributed on an "AS IS" BASIS,
 * WITHOUT WARRANTIES OR CONDITIONS OF ANY KIND, either express or implied.
 * See the License for the specific language governing permissions and
 * limitations under the License.
 */
package org.flywaydb.core.internal.dbsupport.mysql;

import org.flywaydb.core.DbCategory;
import org.flywaydb.core.Flyway;
import org.flywaydb.core.internal.util.jdbc.DriverDataSource;
import org.junit.Test;
import org.junit.experimental.categories.Category;

import javax.sql.DataSource;
import java.util.Properties;

import static org.junit.Assert.assertEquals;

/**
 * Test to demonstrate the migration functionality using Mysql.
 */
@SuppressWarnings({"JavaDoc"})
@Category(DbCategory.MySQL.class)
public class MySQLMigrationMediumTest extends MySQLMigrationTestCase {
    @Override
    protected DataSource createDataSource(Properties customProperties) throws Exception {
        String user = customProperties.getProperty("mysql.user", "flyway");
        String password = customProperties.getProperty("mysql.password", "flyway");
        String url = customProperties.getProperty("mysql.url", "jdbc:mysql://localhost/flyway_db");

        return new DriverDataSource(Thread.currentThread().getContextClassLoader(), null, url, user, password);
    }

    @Test
    public void migrateWithNonExistingSchemaSetInPropertyButNotInUrl() throws Exception {
        Flyway flyway = new Flyway();
        flyway.setDataSource("jdbc:mysql://localhost/", "flyway", "flyway");
<<<<<<< HEAD
        flyway.setSchemas("non-existant-schema");
        flyway.setLocations(getBasedir());
=======
        flyway.setSchemas("non-existing-schema");
        flyway.setLocations(BASEDIR);
        flyway.clean();
        assertEquals(4, flyway.migrate());
    }

    @Test
    public void migrateWithExistingSchemaSetInPropertyButNotInUrl() throws Exception {
        Flyway flyway = new Flyway();
        flyway.setDataSource("jdbc:mysql://localhost/", "flyway", "flyway");
        flyway.setSchemas("flyway_db");
        flyway.setLocations(BASEDIR);
>>>>>>> fe7d3411
        flyway.clean();
        assertEquals(4, flyway.migrate());
    }
}<|MERGE_RESOLUTION|>--- conflicted
+++ resolved
@@ -45,10 +45,6 @@
     public void migrateWithNonExistingSchemaSetInPropertyButNotInUrl() throws Exception {
         Flyway flyway = new Flyway();
         flyway.setDataSource("jdbc:mysql://localhost/", "flyway", "flyway");
-<<<<<<< HEAD
-        flyway.setSchemas("non-existant-schema");
-        flyway.setLocations(getBasedir());
-=======
         flyway.setSchemas("non-existing-schema");
         flyway.setLocations(BASEDIR);
         flyway.clean();
@@ -60,8 +56,7 @@
         Flyway flyway = new Flyway();
         flyway.setDataSource("jdbc:mysql://localhost/", "flyway", "flyway");
         flyway.setSchemas("flyway_db");
-        flyway.setLocations(BASEDIR);
->>>>>>> fe7d3411
+        flyway.setLocations(getBasedir());
         flyway.clean();
         assertEquals(4, flyway.migrate());
     }
