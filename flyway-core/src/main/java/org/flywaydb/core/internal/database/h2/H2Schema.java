/*
 * Copyright 2010-2019 Boxfuse GmbH
 *
 * Licensed under the Apache License, Version 2.0 (the "License");
 * you may not use this file except in compliance with the License.
 * You may obtain a copy of the License at
 *
 *         http://www.apache.org/licenses/LICENSE-2.0
 *
 * Unless required by applicable law or agreed to in writing, software
 * distributed under the License is distributed on an "AS IS" BASIS,
 * WITHOUT WARRANTIES OR CONDITIONS OF ANY KIND, either express or implied.
 * See the License for the specific language governing permissions and
 * limitations under the License.
 */
package org.flywaydb.core.internal.database.h2;

import org.flywaydb.core.api.logging.Log;
import org.flywaydb.core.api.logging.LogFactory;
import org.flywaydb.core.internal.database.base.Schema;
import org.flywaydb.core.internal.database.base.Table;
import org.flywaydb.core.internal.jdbc.JdbcTemplate;
import org.flywaydb.core.internal.util.StringUtils;

import java.sql.SQLException;
import java.util.ArrayList;
import java.util.List;

/**
 * H2 implementation of Schema.
 */
public class H2Schema extends Schema<H2Database> {
    private static final Log LOG = LogFactory.getLog(H2Schema.class);

    /**
     * Creates a new H2 schema.
     *
     * @param jdbcTemplate The Jdbc Template for communicating with the DB.
     * @param database     The database-specific support.
     * @param name         The name of the schema.
     */
    H2Schema(JdbcTemplate jdbcTemplate, H2Database database, String name) {
        super(jdbcTemplate, database, name);
    }

    @Override
    protected boolean doExists() throws SQLException {
        return jdbcTemplate.queryForInt("SELECT COUNT(*) FROM INFORMATION_SCHEMA.SCHEMATA WHERE SCHEMA_NAME=?", name) > 0;
    }

    @Override
    protected boolean doEmpty() {
        return allTables().length == 0;
    }

    @Override
    protected void doCreate() throws SQLException {
        jdbcTemplate.execute("CREATE SCHEMA " + database.quote(name));
    }

    @Override
    protected void doDrop() throws SQLException {
        jdbcTemplate.execute("DROP SCHEMA " + database.quote(name)
                + (database.supportsDropSchemaCascade ? " CASCADE" : ""));
    }

    @Override
    protected void doClean() throws SQLException {
        for (Table table : allTables()) {
            table.drop();
        }

        List<String> sequenceNames = listObjectNames("SEQUENCE", "IS_GENERATED = false");
        for (String statement : generateDropStatements("SEQUENCE", sequenceNames)) {
            jdbcTemplate.execute(statement);
        }

        List<String> constantNames = listObjectNames("CONSTANT", "");
        for (String statement : generateDropStatements("CONSTANT", constantNames)) {
            jdbcTemplate.execute(statement);
        }

        List<String> aliasNames = jdbcTemplate.queryForStringList(
                "SELECT ALIAS_NAME FROM INFORMATION_SCHEMA.FUNCTION_ALIASES WHERE ALIAS_SCHEMA = ?", name);
        for (String statement : generateDropStatements("ALIAS", aliasNames)) {
            jdbcTemplate.execute(statement);
        }

        List<String> domainNames = listObjectNames("DOMAIN", "");
        if (!domainNames.isEmpty()) {
            if (name.equals(database.getMainConnection().getCurrentSchema().getName())) {
                for (String statement : generateDropStatementsForCurrentSchema("DOMAIN", domainNames)) {
                    jdbcTemplate.execute(statement);
                }
            } else {
                LOG.error("Unable to drop DOMAIN objects in schema " + database.quote(name)
                        + " due to H2 bug! (More info: http://code.google.com/p/h2database/issues/detail?id=306)");
            }
        }
    }

    /**
     * Generate the statements for dropping all the objects of this type in this schema.
     *
     * @param objectType  The type of object to drop (Sequence, constant, ...)
     * @param objectNames The names of the objects to drop.
     * @return The list of statements.
     */
    private List<String> generateDropStatements(String objectType, List<String> objectNames) {
        List<String> statements = new ArrayList<>();
        for (String objectName : objectNames) {
            String dropStatement =
                    "DROP " + objectType + database.quote(name, objectName);

            statements.add(dropStatement);
        }
        return statements;
    }

    /**
     * Generate the statements for dropping all the objects of this type in the current schema.
     *
     * @param objectType  The type of object to drop (Sequence, constant, ...)
     * @param objectNames The names of the objects to drop.
     * @return The list of statements.
     */
    private List<String> generateDropStatementsForCurrentSchema(String objectType, List<String> objectNames) {
        List<String> statements = new ArrayList<>();
        for (String objectName : objectNames) {
            String dropStatement =
                    "DROP " + objectType + database.quote(objectName);

            statements.add(dropStatement);
        }
        return statements;
    }

    @Override
    protected Table[] doAllTables() throws SQLException {
        List<String> tableNames = listObjectNames("TABLE", "TABLE_TYPE = 'TABLE'");

        Table[] tables = new Table[tableNames.size()];
        for (int i = 0; i < tableNames.size(); i++) {
            tables[i] = new H2Table(jdbcTemplate, database, this, tableNames.get(i));
        }
        return tables;
    }

    /**
     * List the names of the objects of this type in this schema.
     *
     * @param objectType  The type of objects to list (Sequence, constant, ...)
     * @param querySuffix Suffix to append to the query to find the objects to list.
     * @return The names of the objects.
     * @throws java.sql.SQLException when the object names could not be listed.
     */
    private List<String> listObjectNames(String objectType, String querySuffix) throws SQLException {
<<<<<<< HEAD
        String query = "SELECT " + objectType + "_NAME FROM INFORMATION_SCHEMA." + objectType + "S WHERE " + objectType + "_SCHEMA = ?";
=======
        String query = "SELECT " + objectType + "_NAME FROM INFORMATION_SCHEMA." + objectType
                + "S WHERE " + objectType + "_schema = ?";
>>>>>>> 2e22d851
        if (StringUtils.hasLength(querySuffix)) {
            query += " AND " + querySuffix;
        }

        return jdbcTemplate.queryForStringList(query, name);
    }


    @Override
    public Table getTable(String tableName) {
        return new H2Table(jdbcTemplate, database, this, tableName);
    }
}<|MERGE_RESOLUTION|>--- conflicted
+++ resolved
@@ -155,12 +155,8 @@
      * @throws java.sql.SQLException when the object names could not be listed.
      */
     private List<String> listObjectNames(String objectType, String querySuffix) throws SQLException {
-<<<<<<< HEAD
-        String query = "SELECT " + objectType + "_NAME FROM INFORMATION_SCHEMA." + objectType + "S WHERE " + objectType + "_SCHEMA = ?";
-=======
         String query = "SELECT " + objectType + "_NAME FROM INFORMATION_SCHEMA." + objectType
-                + "S WHERE " + objectType + "_schema = ?";
->>>>>>> 2e22d851
+                + "S WHERE " + objectType + "_SCHEMA = ?";
         if (StringUtils.hasLength(querySuffix)) {
             query += " AND " + querySuffix;
         }
