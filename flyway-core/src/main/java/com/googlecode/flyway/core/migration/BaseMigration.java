--- conflicted
+++ resolved
@@ -1,68 +1,60 @@
-/**
- * Copyright (C) 2009-2010 the original author or authors.
- *
- * Licensed under the Apache License, Version 2.0 (the "License");
- * you may not use this file except in compliance with the License.
- * You may obtain a copy of the License at
- *
- *         http://www.apache.org/licenses/LICENSE-2.0
- *
- * Unless required by applicable law or agreed to in writing, software
- * distributed under the License is distributed on an "AS IS" BASIS,
- * WITHOUT WARRANTIES OR CONDITIONS OF ANY KIND, either express or implied.
- * See the License for the specific language governing permissions and
- * limitations under the License.
- */
-
-package com.googlecode.flyway.core.migration;
-
-/**
- * Base migration for migrations that use the standard Flyway version +
- * description embedding in their name. These migrations have names like
- * 1_2__Description .
- */
-public abstract class BaseMigration extends Migration {
-	/**
-	 * Initializes the version of this Migration based on this standard Flyway
-	 * name.
-	 * 
-<<<<<<< HEAD
-	 * @param migrationName The migration name in standard Flyway format '<VERSION>__<DESCRIPTION>, e.g. 1_2__Description
-=======
-	 * @param migrationName
-	 *            The migration name in standard Flyway format without any pre- or suffixes. Ex.: 1_2__Description .
->>>>>>> 0559a454
-	 */
-	protected final void initVersion(String migrationName) {
-		schemaVersion = extractSchemaVersion(migrationName);
-	}
-
-	/**
-	 * Extracts the schema version from a migration name formatted as
-	 * 1_2__Description.
-	 * 
-	 * @param migrationName
-	 *            The string to parse.
-	 * @return The extracted schema version.
-	 */
-	/* private -> for testing */
-	static SchemaVersion extractSchemaVersion(String migrationName) {
-        String rawVersion;
-
-		// Handle the description
-		String description = null;
-		int descriptionPos = migrationName.indexOf("__");
-		if (descriptionPos < 0) {
-            rawVersion = migrationName;
-        } else {
-			description = migrationName.substring(descriptionPos + 2).replaceAll("_", " ");
-			rawVersion = migrationName.substring(0, descriptionPos);
-		}
-
-<<<<<<< HEAD
-		return new SchemaVersion(migrationName.replace("_", "."), description);
-=======
-		return new SchemaVersion(rawVersion, description);
->>>>>>> 0559a454
-	}
-}
+/**
+ * Copyright (C) 2009-2010 the original author or authors.
+ *
+ * Licensed under the Apache License, Version 2.0 (the "License");
+ * you may not use this file except in compliance with the License.
+ * You may obtain a copy of the License at
+ *
+ *         http://www.apache.org/licenses/LICENSE-2.0
+ *
+ * Unless required by applicable law or agreed to in writing, software
+ * distributed under the License is distributed on an "AS IS" BASIS,
+ * WITHOUT WARRANTIES OR CONDITIONS OF ANY KIND, either express or implied.
+ * See the License for the specific language governing permissions and
+ * limitations under the License.
+ */
+
+package com.googlecode.flyway.core.migration;
+
+/**
+ * Base migration for migrations that use the standard Flyway version +
+ * description embedding in their name. These migrations have names like
+ * 1_2__Description .
+ */
+public abstract class BaseMigration extends Migration {
+	/**
+	 * Initializes the version of this Migration based on this standard Flyway
+	 * name.
+	 * 
+	 * @param migrationName The migration name in standard Flyway format '<VERSION>__<DESCRIPTION>, e.g. 1_2__Description
+	 *            The migration name in standard Flyway format. Ex.:
+	 */
+	protected final void initVersion(String migrationName) {
+		schemaVersion = extractSchemaVersion(migrationName);
+	}
+
+	/**
+	 * Extracts the schema version from a migration name formatted as
+	 * 1_2__Description.
+	 * 
+	 * @param migrationName
+	 *            The string to parse.
+	 * @return The extracted schema version.
+	 */
+	/* private -> for testing */
+	static SchemaVersion extractSchemaVersion(String migrationName) {
+        String rawVersion;
+
+		// Handle the description
+		String description = null;
+		int descriptionPos = migrationName.indexOf("__");
+		if (descriptionPos < 0) {
+            rawVersion = migrationName;
+        } else {
+			description = migrationName.substring(descriptionPos + 2).replaceAll("_", " ");
+			rawVersion = migrationName.substring(0, descriptionPos);
+		}
+
+		return new SchemaVersion(rawVersion.replace("_", "."), description);
+	}
+}